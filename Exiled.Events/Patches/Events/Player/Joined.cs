--- conflicted
+++ resolved
@@ -45,21 +45,12 @@
                 API.Features.Log.SendRaw($"Player {player?.Nickname} ({player?.UserId}) ({player?.Id}) connected with the IP: {player?.IPAddress}", ConsoleColor.Green);
 
                 if (PlayerManager.players.Count >= CustomNetworkManager.slots)
-<<<<<<< HEAD
                     MultiAdminFeatures.CallEvent(MultiAdminFeatures.EventType.SERVER_FULL);
 
                 Timing.CallDelayed(0.25f, () =>
                 {
                     if (player?.IsMuted == true)
-                        player.ReferenceHub.characterClassManager.SetDirtyBit(1UL);
-=======
-                    API.Features.Log.Debug("Server is full!");
-
-                Timing.CallDelayed(0.25f, () =>
-                {
-                    if (player != null && player.IsMuted)
                         player.ReferenceHub.characterClassManager.SetDirtyBit(2UL);
->>>>>>> 08f8c732
                 });
 
                 var ev = new JoinedEventArgs(API.Features.Player.Get(__instance.gameObject));
