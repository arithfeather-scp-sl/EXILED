﻿<?xml version="1.0" encoding="utf-8"?>
<Project ToolsVersion="4.0" DefaultTargets="Build" xmlns="http://schemas.microsoft.com/developer/msbuild/2003">
  <Import Project="$(MSBuildExtensionsPath)\$(MSBuildToolsVersion)\Microsoft.Common.props" Condition="Exists('$(MSBuildExtensionsPath)\$(MSBuildToolsVersion)\Microsoft.Common.props')" />
  <PropertyGroup>
    <Configuration Condition=" '$(Configuration)' == '' ">Debug</Configuration>
    <Platform Condition=" '$(Platform)' == '' ">AnyCPU</Platform>
    <ProjectGuid>{1E6C4350-5067-4CE7-91DB-6420D027A4FC}</ProjectGuid>
    <OutputType>Library</OutputType>
    <AppDesignerFolder>Properties</AppDesignerFolder>
    <RootNamespace>Exiled.Events</RootNamespace>
    <AssemblyName>Exiled.Events</AssemblyName>
    <TargetFrameworkVersion>v4.7.2</TargetFrameworkVersion>
    <FileAlignment>512</FileAlignment>
  </PropertyGroup>
  <PropertyGroup Condition=" '$(Configuration)|$(Platform)' == 'Debug|AnyCPU' ">
    <PlatformTarget>AnyCPU</PlatformTarget>
    <DebugSymbols>true</DebugSymbols>
    <DebugType>full</DebugType>
    <Optimize>false</Optimize>
    <OutputPath>..\bin\Debug\</OutputPath>
    <DefineConstants>DEBUG;TRACE</DefineConstants>
    <ErrorReport>prompt</ErrorReport>
    <WarningLevel>4</WarningLevel>
    <AllowUnsafeBlocks>true</AllowUnsafeBlocks>
    <LangVersion>7.1</LangVersion>
  </PropertyGroup>
  <PropertyGroup Condition=" '$(Configuration)|$(Platform)' == 'Release|AnyCPU' ">
    <PlatformTarget>AnyCPU</PlatformTarget>
    <DebugType>pdbonly</DebugType>
    <Optimize>true</Optimize>
    <OutputPath>..\bin\Release\</OutputPath>
    <DefineConstants>TRACE</DefineConstants>
    <ErrorReport>prompt</ErrorReport>
    <WarningLevel>4</WarningLevel>
    <AllowUnsafeBlocks>true</AllowUnsafeBlocks>
    <LangVersion>7.1</LangVersion>
    <DocumentationFile>..\bin\Release\Exiled.Events.xml</DocumentationFile>
    <TreatWarningsAsErrors>true</TreatWarningsAsErrors>
  </PropertyGroup>
  <ItemGroup>
    <Reference Include="Assembly-CSharp-Publicized">
      <HintPath>$(EXILED_REFERENCES)\Assembly-CSharp-Publicized.dll</HintPath>
    </Reference>
    <Reference Include="Assembly-CSharp-firstpass, Version=0.0.0.0, Culture=neutral, PublicKeyToken=null">
      <HintPath>$(EXILED_REFERENCES)\Assembly-CSharp-firstpass.dll</HintPath>
    </Reference>
    <Reference Include="BouncyCastle.Crypto, Version=1.8.6.0, Culture=neutral, PublicKeyToken=0e99375e54769942">
      <SpecificVersion>False</SpecificVersion>
      <HintPath>$(EXILED_REFERENCES)\BouncyCastle.Crypto.dll</HintPath>
    </Reference>
    <Reference Include="CommandSystem.Core, Version=0.0.0.0, Culture=neutral, processorArchitecture=MSIL">
      <SpecificVersion>False</SpecificVersion>
      <HintPath>$(EXILED_REFERENCES)\CommandSystem.Core.dll</HintPath>
    </Reference>
    <Reference Include="Mirror, Version=0.0.0.0, Culture=neutral, PublicKeyToken=null">
      <HintPath>$(EXILED_REFERENCES)\Mirror.dll</HintPath>
    </Reference>
    <Reference Include="NorthwoodLib">
<<<<<<< HEAD
      <HintPath>$(EXILED_REFERENCES)\References\NorthwoodLib.dll</HintPath>
=======
      <HintPath>$(EXILED_REFERENCES)\NorthwoodLib.dll</HintPath>
>>>>>>> 8e21dd0b
    </Reference>
    <Reference Include="System" />
    <Reference Include="System.Data" />
    <Reference Include="System.Runtime.InteropServices.RuntimeInformation" />
    <Reference Include="Unity.TextMeshPro, Version=0.0.0.0, Culture=neutral, PublicKeyToken=null">
      <HintPath>$(EXILED_REFERENCES)\Unity.TextMeshPro.dll</HintPath>
    </Reference>
    <Reference Include="UnityEngine.AIModule, Version=0.0.0.0, Culture=neutral, PublicKeyToken=null">
      <HintPath>$(EXILED_REFERENCES)\UnityEngine.AIModule.dll</HintPath>
    </Reference>
    <Reference Include="UnityEngine.AnimationModule, Version=0.0.0.0, Culture=neutral, PublicKeyToken=null">
      <HintPath>$(EXILED_REFERENCES)\UnityEngine.AnimationModule.dll</HintPath>
    </Reference>
    <Reference Include="UnityEngine.AudioModule, Version=0.0.0.0, Culture=neutral, PublicKeyToken=null">
      <HintPath>$(EXILED_REFERENCES)\UnityEngine.AudioModule.dll</HintPath>
    </Reference>
    <Reference Include="UnityEngine.CoreModule, Version=0.0.0.0, Culture=neutral, PublicKeyToken=null">
      <HintPath>$(EXILED_REFERENCES)\UnityEngine.CoreModule.dll</HintPath>
    </Reference>
    <Reference Include="UnityEngine.GridModule, Version=0.0.0.0, Culture=neutral, PublicKeyToken=null">
      <HintPath>$(EXILED_REFERENCES)\UnityEngine.GridModule.dll</HintPath>
    </Reference>
    <Reference Include="UnityEngine.InputLegacyModule, Version=0.0.0.0, Culture=neutral, PublicKeyToken=null">
      <HintPath>$(EXILED_REFERENCES)\UnityEngine.InputLegacyModule.dll</HintPath>
    </Reference>
    <Reference Include="UnityEngine.ParticleSystemModule, Version=0.0.0.0, Culture=neutral, PublicKeyToken=null">
      <HintPath>$(EXILED_REFERENCES)\UnityEngine.ParticleSystemModule.dll</HintPath>
    </Reference>
    <Reference Include="UnityEngine.PhysicsModule, Version=0.0.0.0, Culture=neutral, PublicKeyToken=null">
      <HintPath>$(EXILED_REFERENCES)\UnityEngine.PhysicsModule.dll</HintPath>
    </Reference>
    <Reference Include="UnityEngine.SharedInternalsModule, Version=0.0.0.0, Culture=neutral, PublicKeyToken=null">
      <HintPath>$(EXILED_REFERENCES)\UnityEngine.SharedInternalsModule.dll</HintPath>
    </Reference>
    <Reference Include="UnityEngine.TerrainModule, Version=0.0.0.0, Culture=neutral, PublicKeyToken=null">
      <HintPath>$(EXILED_REFERENCES)\UnityEngine.TerrainModule.dll</HintPath>
    </Reference>
    <Reference Include="UnityEngine.TextCoreModule, Version=0.0.0.0, Culture=neutral, PublicKeyToken=null">
      <HintPath>$(EXILED_REFERENCES)\UnityEngine.TextCoreModule.dll</HintPath>
    </Reference>
    <Reference Include="UnityEngine.TilemapModule, Version=0.0.0.0, Culture=neutral, PublicKeyToken=null">
      <HintPath>$(EXILED_REFERENCES)\UnityEngine.TilemapModule.dll</HintPath>
    </Reference>
    <Reference Include="UnityEngine.UIElementsModule, Version=0.0.0.0, Culture=neutral, PublicKeyToken=null">
      <HintPath>$(EXILED_REFERENCES)\UnityEngine.UIElementsModule.dll</HintPath>
    </Reference>
    <Reference Include="UnityEngine.UNETModule, Version=0.0.0.0, Culture=neutral, PublicKeyToken=null">
      <HintPath>$(EXILED_REFERENCES)\UnityEngine.UNETModule.dll</HintPath>
    </Reference>
    <Reference Include="UnityEngine.UnityWebRequestAudioModule, Version=0.0.0.0, Culture=neutral, PublicKeyToken=null">
      <HintPath>$(EXILED_REFERENCES)\UnityEngine.UnityWebRequestAudioModule.dll</HintPath>
    </Reference>
    <Reference Include="UnityEngine.UnityWebRequestWWWModule, Version=0.0.0.0, Culture=neutral, PublicKeyToken=null">
      <HintPath>$(EXILED_REFERENCES)\UnityEngine.UnityWebRequestWWWModule.dll</HintPath>
    </Reference>
    <Reference Include="UnityEngine.VideoModule, Version=0.0.0.0, Culture=neutral, PublicKeyToken=null">
      <HintPath>$(EXILED_REFERENCES)\UnityEngine.VideoModule.dll</HintPath>
    </Reference>
    <Reference Include="UnityEngine.XRModule, Version=0.0.0.0, Culture=neutral, PublicKeyToken=null">
      <HintPath>$(EXILED_REFERENCES)\UnityEngine.XRModule.dll</HintPath>
    </Reference>
  </ItemGroup>
  <ItemGroup>
    <Compile Include="Commands\ReconnectRestart.cs" />
    <Compile Include="Commands\Reload\GamePlay.cs" />
    <Compile Include="Commands\Reload\Plugins.cs" />
    <Compile Include="Commands\Reload\Reload.cs" />
    <Compile Include="Commands\Reload\Configs.cs" />
    <Compile Include="Commands\Reload\RemoteAdmin.cs" />
    <Compile Include="Config.cs" />
    <Compile Include="EventArgs\DyingEventArgs.cs" />
    <Compile Include="EventArgs\StartingEventArgs.cs" />
    <Compile Include="EventArgs\StoppingEventArgs.cs" />
    <Compile Include="EventArgs\ActivatingEventArgs.cs" />
    <Compile Include="EventArgs\ActivatingWarheadPanelEventArgs.cs" />
    <Compile Include="EventArgs\AnnouncingDecontaminationEventArgs.cs" />
    <Compile Include="EventArgs\AnnouncingNtfEntranceEventArgs.cs" />
    <Compile Include="EventArgs\AnnouncingScpTerminationEventArgs.cs" />
    <Compile Include="EventArgs\BannedEventArgs.cs" />
    <Compile Include="EventArgs\BanningEventArgs.cs" />
    <Compile Include="EventArgs\CalmingDownEventArgs.cs" />
    <Compile Include="EventArgs\ChangingGroupEventArgs.cs" />
    <Compile Include="EventArgs\ChangingItemEventArgs.cs" />
    <Compile Include="EventArgs\ChangingKnobSettingEventArgs.cs" />
    <Compile Include="EventArgs\ChangingRoleEventArgs.cs" />
    <Compile Include="EventArgs\ChangingWarheadLeverStatusEventArgs.cs" />
    <Compile Include="EventArgs\ClosingGeneratorEventArgs.cs" />
    <Compile Include="EventArgs\ContainingEventArgs.cs" />
    <Compile Include="EventArgs\CreatingPortalEventArgs.cs" />
    <Compile Include="EventArgs\DecontaminatingEventArgs.cs" />
    <Compile Include="EventArgs\DiedEventArgs.cs" />
    <Compile Include="EventArgs\DroppingItemEventArgs.cs" />
    <Compile Include="EventArgs\EjectingGeneratorTabletEventArgs.cs" />
    <Compile Include="EventArgs\EndingRoundEventArgs.cs" />
    <Compile Include="EventArgs\EnragingEventArgs.cs" />
    <Compile Include="EventArgs\EnteringFemurBreakerEventArgs.cs" />
    <Compile Include="EventArgs\EnteringPocketDimensionEventArgs.cs" />
    <Compile Include="EventArgs\EscapingEventArgs.cs" />
    <Compile Include="EventArgs\EscapingPocketDimensionEventArgs.cs" />
    <Compile Include="EventArgs\GainingExperienceEventArgs.cs" />
    <Compile Include="EventArgs\GainingLevelEventArgs.cs" />
    <Compile Include="EventArgs\GeneratorActivatedEventArgs.cs" />
    <Compile Include="EventArgs\ExplodingGrenadeEventArgs.cs" />
    <Compile Include="EventArgs\HandcuffingEventArgs.cs" />
    <Compile Include="EventArgs\HurtingEventArgs.cs" />
    <Compile Include="EventArgs\InsertingGeneratorTabletEventArgs.cs" />
    <Compile Include="EventArgs\InteractedEventArgs.cs" />
    <Compile Include="EventArgs\InteractingDoorEventArgs.cs" />
    <Compile Include="EventArgs\InteractingElevatorEventArgs.cs" />
    <Compile Include="EventArgs\InteractingLockerEventArgs.cs" />
    <Compile Include="EventArgs\InteractingTeslaEventArgs.cs" />
    <Compile Include="EventArgs\IntercomSpeakingEventArgs.cs" />
    <Compile Include="EventArgs\ItemDroppedEventArgs.cs" />
    <Compile Include="EventArgs\JoinedEventArgs.cs" />
    <Compile Include="EventArgs\KickedEventArgs.cs" />
    <Compile Include="EventArgs\KickingEventArgs.cs" />
    <Compile Include="EventArgs\LeftEventArgs.cs" />
    <Compile Include="EventArgs\LocalReportingEventArgs.cs" />
    <Compile Include="EventArgs\OpeningGeneratorEventArgs.cs" />
    <Compile Include="EventArgs\PickingUpItemEventArgs.cs" />
    <Compile Include="EventArgs\PlacingBloodEventArgs.cs" />
    <Compile Include="EventArgs\PlacingDecalEventArgs.cs" />
    <Compile Include="EventArgs\PreAuthenticatingEventArgs.cs" />
    <Compile Include="EventArgs\ReloadingWeaponEventArgs.cs" />
    <Compile Include="EventArgs\RemovingHandcuffsEventArgs.cs" />
    <Compile Include="EventArgs\ReportingCheaterEventArgs.cs" />
    <Compile Include="EventArgs\RespawningTeamEventArgs.cs" />
    <Compile Include="EventArgs\RoundEndedEventArgs.cs" />
    <Compile Include="EventArgs\SendingConsoleCommandEventArgs.cs" />
    <Compile Include="EventArgs\SendingRemoteAdminCommandEventArgs.cs" />
    <Compile Include="EventArgs\ShootingEventArgs.cs" />
    <Compile Include="EventArgs\ShotEventArgs.cs" />
    <Compile Include="EventArgs\SpawningEventArgs.cs" />
    <Compile Include="EventArgs\SpawningRagdollEventArgs.cs" />
    <Compile Include="EventArgs\StoppingMedicalItemEventArgs.cs" />
    <Compile Include="EventArgs\SyncingDataEventArgs.cs" />
    <Compile Include="EventArgs\TeleportingEventArgs.cs" />
    <Compile Include="EventArgs\ThrowingGrenadeEventArgs.cs" />
    <Compile Include="EventArgs\TriggeringTeslaEventArgs.cs" />
    <Compile Include="EventArgs\UnlockingGeneratorEventArgs.cs" />
    <Compile Include="EventArgs\UpgradingItemsEventArgs.cs" />
    <Compile Include="EventArgs\UsedMedicalItemEventArgs.cs" />
    <Compile Include="EventArgs\UsingMedicalItemEventArgs.cs" />
    <Compile Include="EventArgs\FailingEscapePocketDimensionEventArgs.cs" />
    <Compile Include="EventArgs\StartingRecallEventArgs.cs" />
    <Compile Include="EventArgs\FinishingRecallEventArgs.cs" />
    <Compile Include="Extensions\Event.cs" />
    <Compile Include="Handlers\Map.cs" />
    <Compile Include="Handlers\Player.cs" />
    <Compile Include="Handlers\Round.cs" />
    <Compile Include="Handlers\Scp079.cs" />
    <Compile Include="Handlers\Scp096.cs" />
    <Compile Include="Handlers\Scp106.cs" />
    <Compile Include="Handlers\Scp049.cs" />
    <Compile Include="Handlers\Scp914.cs" />
    <Compile Include="Handlers\Server.cs" />
    <Compile Include="Handlers\Warhead.cs" />
    <Compile Include="Patches\Events\Player\EscapingAndFailingEscapePocketDimension.cs" />
    <Compile Include="Patches\Events\Player\UnlockingGenerator.cs" />
    <Compile Include="Patches\Events\Scp049\StartingAndFinishingRecall.cs" />
    <Compile Include="Patches\Events\Scp914\Activating.cs" />
    <Compile Include="Patches\Events\Map\AnnouncingDecontamination.cs" />
    <Compile Include="Patches\Events\Map\AnnouncingNtfEntrance.cs" />
    <Compile Include="Patches\Events\Map\AnnouncingScpTermination.cs" />
    <Compile Include="Patches\Events\Player\Banned.cs" />
    <Compile Include="Patches\Events\Player\BanningAndKicking.cs" />
    <Compile Include="Patches\Events\Scp096\CalmingDown.cs" />
    <Compile Include="Patches\Events\Player\ChangingGroup.cs" />
    <Compile Include="Patches\Events\Player\ChangingItem.cs" />
    <Compile Include="Patches\Events\Scp914\ChangingKnobSetting.cs" />
    <Compile Include="Patches\Events\Player\ChangingRole.cs" />
    <Compile Include="Patches\Events\Scp106\Containing.cs" />
    <Compile Include="Patches\Events\Scp106\CreatingPortal.cs" />
    <Compile Include="Patches\Events\Map\Decontaminating.cs" />
    <Compile Include="Patches\Events\Player\Died.cs" />
    <Compile Include="Patches\Events\Scp096\Enraging.cs" />
    <Compile Include="Patches\Events\Player\EnteringFemurBreaker.cs" />
    <Compile Include="Patches\Events\Player\EnteringPocketDimension.cs" />
    <Compile Include="Patches\Events\Scp079\GainingExperience.cs" />
    <Compile Include="Patches\Events\Scp079\GainingLevel.cs" />
    <Compile Include="Patches\Events\Map\GeneratorActivated.cs" />
    <Compile Include="Patches\Events\Player\Handcuffing.cs" />
    <Compile Include="Patches\Events\Player\Hurting.cs" />
    <Compile Include="Patches\Events\Player\InsertingGeneratorTablet.cs" />
    <Compile Include="Patches\Events\Player\Interacted.cs" />
    <Compile Include="Patches\Events\Player\InteractingDoor.cs" />
    <Compile Include="Patches\Events\Player\InteractingElevator.cs" />
    <Compile Include="Patches\Events\Player\InteractingLocker.cs" />
    <Compile Include="Patches\Events\Scp079\Interacting.cs" />
    <Compile Include="Patches\Events\Player\IntercomSpeaking.cs" />
    <Compile Include="Patches\Events\Player\ItemDrop.cs" />
    <Compile Include="Patches\Events\Player\Joined.cs" />
    <Compile Include="Patches\Events\Player\Kicked.cs" />
    <Compile Include="Patches\Events\Player\Left.cs" />
    <Compile Include="Patches\Events\Server\LocalReporting.cs" />
    <Compile Include="Patches\Events\Player\PickingUpItem.cs" />
    <Compile Include="Patches\Events\Map\PlacingBlood.cs" />
    <Compile Include="Patches\Events\Map\PlacingBloodAndDecal.cs" />
    <Compile Include="Patches\Events\Map\ExplodingFlashGrenade.cs" />
    <Compile Include="Patches\Events\Map\ExplodingFragGrenade.cs" />
    <Compile Include="Patches\Events\Player\PreAuthenticating.cs" />
    <Compile Include="Patches\Events\Player\ReloadingWeapon.cs" />
    <Compile Include="Patches\Events\Player\RemovingHandcuffs.cs" />
    <Compile Include="Patches\Events\Player\RemovingHandcuffsByTeammate.cs" />
    <Compile Include="Patches\Events\Server\ReportingCheater.cs" />
    <Compile Include="Patches\Events\Server\RestartingRound.cs" />
    <Compile Include="Patches\Events\Server\RoundEnd.cs" />
    <Compile Include="Patches\Events\Server\RoundStarted.cs" />
    <Compile Include="Patches\Events\Server\SendingConsoleCommand.cs" />
    <Compile Include="Patches\Events\Server\SendingRemoteAdminCommand.cs" />
    <Compile Include="Patches\Events\Server\ServerSendingConsoleCommand.cs" />
    <Compile Include="Patches\Events\Player\Shoot.cs" />
    <Compile Include="Patches\Events\Player\Spawning.cs" />
    <Compile Include="Patches\Events\Player\SpawningRagdoll.cs" />
    <Compile Include="Patches\Events\Warhead\Starting.cs" />
    <Compile Include="Patches\Events\Warhead\StartingByServer.cs" />
    <Compile Include="Patches\Events\Player\StoppingMedicalItem.cs" />
    <Compile Include="Patches\Events\Scp106\Teleporting.cs" />
    <Compile Include="Patches\Events\Player\ThrowingGrenade.cs" />
    <Compile Include="Patches\Events\Scp914\UpgradingItems.cs" />
    <Compile Include="Patches\Events\Player\UsedMedicalItem.cs" />
    <Compile Include="Patches\Events\Warhead\Stopping.cs" />
    <Compile Include="Patches\Fixes\CharacterClassManagerLoadSpam.cs" />
    <Compile Include="Patches\Fixes\DoubleSpawn.cs" />
    <Compile Include="Patches\Generic\IndividualFriendlyFire.cs" />
    <Compile Include="Patches\Generic\AntiFly.cs" />
    <Compile Include="Patches\Fixes\MuteHandlerClear.cs" />
    <Compile Include="Patches\Events\Player\SyncingData.cs" />
    <Compile Include="Patches\Events\Server\RespawningTeam.cs" />
    <Compile Include="Patches\Generic\GhostMode.cs" />
    <Compile Include="Patches\Generic\Scp173BeingLooked.cs" />
    <Compile Include="Patches\Events\Player\TriggeringTesla.cs" />
    <Compile Include="Patches\Events\Player\UsingMedicalItem.cs" />
    <Compile Include="Patches\Events\Server\WaitingForPlayers.cs" />
    <Compile Include="Patches\Events\Warhead\Detonated.cs" />
    <Compile Include="Patches\Events\Player\ActivatingWarheadPanel.cs" />
    <Compile Include="Events.cs" />
    <Compile Include="Patches\Generic\ServerNamePatch.cs" />
    <Compile Include="Properties\AssemblyInfo.cs" />
  </ItemGroup>
  <ItemGroup>
    <None Include="packages.config">
      <SubType>Designer</SubType>
    </None>
  </ItemGroup>
  <ItemGroup>
    <ProjectReference Include="..\Exiled.API\Exiled.API.csproj">
      <Project>{46a0afa9-d73a-4131-93ea-0ca7b7a1a101}</Project>
      <Name>Exiled.API</Name>
    </ProjectReference>
    <ProjectReference Include="..\Exiled.Loader\Exiled.Loader.csproj">
      <Project>{1abec6ce-e209-4c38-ab45-2f3b7f6091ca}</Project>
      <Name>Exiled.Loader</Name>
    </ProjectReference>
    <ProjectReference Include="..\Exiled.Permissions\Exiled.Permissions.csproj">
      <Project>{4ffb9ceb-2956-4f62-88b3-6416db8a8ed7}</Project>
      <Name>Exiled.Permissions</Name>
    </ProjectReference>
  </ItemGroup>
  <ItemGroup>
    <PackageReference Include="Lib.Harmony">
      <Version>2.0.1</Version>
    </PackageReference>
    <PackageReference Include="StyleCop.Analyzers">
      <Version>1.1.118</Version>
      <IncludeAssets>runtime; build; native; contentfiles; analyzers</IncludeAssets>
      <PrivateAssets>all</PrivateAssets>
    </PackageReference>
    <PackageReference Include="YamlDotNet">
      <Version>8.1.2</Version>
    </PackageReference>
  </ItemGroup>
  <ItemGroup />
  <Import Project="$(MSBuildToolsPath)\Microsoft.CSharp.targets" />
  <!-- To modify your build process, add your task inside one of the targets below and uncomment it.
         Other similar extension points exist, see Microsoft.Common.targets.
    <Target Name="BeforeBuild">
    </Target>
    <Target Name="AfterBuild">
    </Target>
    -->
</Project><|MERGE_RESOLUTION|>--- conflicted
+++ resolved
@@ -56,11 +56,7 @@
       <HintPath>$(EXILED_REFERENCES)\Mirror.dll</HintPath>
     </Reference>
     <Reference Include="NorthwoodLib">
-<<<<<<< HEAD
-      <HintPath>$(EXILED_REFERENCES)\References\NorthwoodLib.dll</HintPath>
-=======
       <HintPath>$(EXILED_REFERENCES)\NorthwoodLib.dll</HintPath>
->>>>>>> 8e21dd0b
     </Reference>
     <Reference Include="System" />
     <Reference Include="System.Data" />
