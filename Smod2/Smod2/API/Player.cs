﻿using System.Collections.Generic;


namespace Smod2.API
{
	public enum DamageType
	{
		NONE,
		LURE,
		SCP_049_2,
		NUKE,
		WALL,
		TESLA, // Tesla and Grenade
		SCP_173,
		SCP_106,
		CONTAIN,
		SCP_096,
		SCP_049,
		POCKET,
		FALLDOWN,
		COM15,
		E11_STANDARD_RIFLE,
		P90,
		MP7,
		LOGICER // Chaos Gun
	}

	public enum UserRank
	{
		ADMIN = 5,
		PROJECT_MANAGER = 4,
		GAME_STAFF = 3,
		BETATESTER = 2,
		PATREON_SUPPORTED = 1,
		NONE = 0
	}

	public enum AmmoType
	{
		DROPPED_5 = 0, // Epsilon-11 Standard Rifle (Type 0)
		DROPPED_7 = 1, // MP7, Logicer (Type 1)
		DROPPED_9 = 2 // COM15, P90 (Type 2)
	}

	public abstract class Player
	{
		public abstract TeamRole TeamRole { get; set; }
		public abstract string Name { get; }
		public abstract string IpAddress { get; }
		public abstract string SteamId { get; }

		public abstract void Kill(DamageType type = DamageType.NUKE);
		public abstract int GetHealth();
		public abstract void AddHealth(int amount);
		public abstract void Damage(int amount, DamageType type = DamageType.NUKE);
		public abstract void SetHealth(int amount, DamageType type = DamageType.NUKE);
		public abstract int GetAmmo(AmmoType type);
		public abstract void SetAmmo(AmmoType type, int amount);
		public abstract Vector GetPosition();
		public abstract void Teleport(Vector pos);
		public abstract void SetRole(string color = "", string text = "", string group = "");
		public abstract void Disconnect();
		public abstract void Disconnect(string message);
<<<<<<< HEAD
        public abstract void Ban(int duration);
=======
		public abstract void Ban(int duration);
>>>>>>> f89312bc
		public abstract void Ban(int duration, string message);
		public abstract void GiveItem(ItemType type);
		public abstract List<Item> GetInventory();
		public abstract bool IsHandcuffed();
		public abstract void ChangeRole(Role role, bool full = true, bool force = false);
		public abstract object GetGameObject();
	}
}<|MERGE_RESOLUTION|>--- conflicted
+++ resolved
@@ -61,11 +61,7 @@
 		public abstract void SetRole(string color = "", string text = "", string group = "");
 		public abstract void Disconnect();
 		public abstract void Disconnect(string message);
-<<<<<<< HEAD
-        public abstract void Ban(int duration);
-=======
 		public abstract void Ban(int duration);
->>>>>>> f89312bc
 		public abstract void Ban(int duration, string message);
 		public abstract void GiveItem(ItemType type);
 		public abstract List<Item> GetInventory();
