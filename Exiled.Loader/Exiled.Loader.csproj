<?xml version="1.0" encoding="utf-8"?>
<Project Sdk="Microsoft.NET.Sdk">

  <Import Project="../EXILED.targets" />

  <PropertyGroup>
    <OutputType>Library</OutputType>
    <AssemblyName>Exiled.Loader</AssemblyName>
    <AllowUnsafeBlocks>true</AllowUnsafeBlocks>
  </PropertyGroup>

  <ItemGroup>
<<<<<<< HEAD
    <Reference Include="Assembly-CSharp-firstpass, Version=0.0.0.0, Culture=neutral, PublicKeyToken=null">
      <HintPath>$(EXILED_REFERENCES)\Assembly-CSharp-firstpass.dll</HintPath>
    </Reference>
    <Reference Include="Assembly-CSharp-Publicized">
      <HintPath>$(EXILED_REFERENCES)\Assembly-CSharp-Publicized.dll</HintPath>
    </Reference>
    <Reference Include="System" />
    <Reference Include="System.ComponentModel.DataAnnotations" />
    <Reference Include="UnityEngine.CoreModule, Version=0.0.0.0, Culture=neutral, PublicKeyToken=null">
      <HintPath>$(EXILED_REFERENCES)\UnityEngine.CoreModule.dll</HintPath>
    </Reference>
  </ItemGroup>
  <ItemGroup>
    <Compile Include="Config.cs" />
    <Compile Include="ConfigManager.cs" />
    <Compile Include="Features\Configs\CommentGatheringTypeInspector.cs" />
    <Compile Include="Features\Configs\CommentsObjectDescriptor.cs" />
    <Compile Include="Features\Configs\CommentsObjectGraphVisitor.cs" />
    <Compile Include="Features\Configs\CommentsPropertyDescriptor.cs" />
    <Compile Include="Features\Configs\ValidatingNodeDeserializer.cs" />
    <Compile Include="Features\MultiAdminFeatures.cs" />
    <Compile Include="Loader.cs" />
    <Compile Include="Properties\AssemblyInfo.cs" />
  </ItemGroup>
  <ItemGroup>
    <None Include="packages.config" />
=======
    <ProjectReference Include="..\Exiled.API\Exiled.API.csproj" />
    <ProjectReference Include="..\Exiled.Permissions\Exiled.Permissions.csproj" />
>>>>>>> 4fe81aa1
  </ItemGroup>

  <ItemGroup>
    <PackageReference Include="StyleCop.Analyzers" Version="1.1.118" IncludeAssets="All" PrivateAssets="All" />
    <PackageReference Include="YamlDotNet" Version="8.1.2" />
    <PackageReference Include="Lib.Harmony" Version="2.0.1" />
  </ItemGroup>

  <ItemGroup>
    <Reference Include="Assembly-CSharp" HintPath="$(EXILED_REFERENCES)\Assembly-CSharp-Publicized.dll"           Private="false" />
    <Reference Include="Assembly-CSharp-firstpass" HintPath="$(EXILED_REFERENCES)\Assembly-CSharp-firstpass.dll"  Private="false" />
    <Reference Include="UnityEngine.AudioModule" HintPath="$(EXILED_REFERENCES)\UnityEngine.AudioModule.dll"      Private="false" />
    <Reference Include="UnityEngine.CoreModule" HintPath="$(EXILED_REFERENCES)\UnityEngine.CoreModule.dll"        Private="false" />
    <Reference Include="Mirror" HintPath="$(EXILED_REFERENCES)\Mirror.dll"                                        Private="false" />
    <Reference Include="System.ComponentModel.DataAnnotations"                                                    Private="false" />
  </ItemGroup>

</Project><|MERGE_RESOLUTION|>--- conflicted
+++ resolved
@@ -10,37 +10,8 @@
   </PropertyGroup>
 
   <ItemGroup>
-<<<<<<< HEAD
-    <Reference Include="Assembly-CSharp-firstpass, Version=0.0.0.0, Culture=neutral, PublicKeyToken=null">
-      <HintPath>$(EXILED_REFERENCES)\Assembly-CSharp-firstpass.dll</HintPath>
-    </Reference>
-    <Reference Include="Assembly-CSharp-Publicized">
-      <HintPath>$(EXILED_REFERENCES)\Assembly-CSharp-Publicized.dll</HintPath>
-    </Reference>
-    <Reference Include="System" />
-    <Reference Include="System.ComponentModel.DataAnnotations" />
-    <Reference Include="UnityEngine.CoreModule, Version=0.0.0.0, Culture=neutral, PublicKeyToken=null">
-      <HintPath>$(EXILED_REFERENCES)\UnityEngine.CoreModule.dll</HintPath>
-    </Reference>
-  </ItemGroup>
-  <ItemGroup>
-    <Compile Include="Config.cs" />
-    <Compile Include="ConfigManager.cs" />
-    <Compile Include="Features\Configs\CommentGatheringTypeInspector.cs" />
-    <Compile Include="Features\Configs\CommentsObjectDescriptor.cs" />
-    <Compile Include="Features\Configs\CommentsObjectGraphVisitor.cs" />
-    <Compile Include="Features\Configs\CommentsPropertyDescriptor.cs" />
-    <Compile Include="Features\Configs\ValidatingNodeDeserializer.cs" />
-    <Compile Include="Features\MultiAdminFeatures.cs" />
-    <Compile Include="Loader.cs" />
-    <Compile Include="Properties\AssemblyInfo.cs" />
-  </ItemGroup>
-  <ItemGroup>
-    <None Include="packages.config" />
-=======
     <ProjectReference Include="..\Exiled.API\Exiled.API.csproj" />
     <ProjectReference Include="..\Exiled.Permissions\Exiled.Permissions.csproj" />
->>>>>>> 4fe81aa1
   </ItemGroup>
 
   <ItemGroup>
