--- conflicted
+++ resolved
@@ -6,26 +6,14 @@
 	public class MainLoader
 	{
 		//This method is called by the assembly's Loader class when the server starts.
-<<<<<<< HEAD
-=======
-		private static readonly string AppData = Environment.GetFolderPath(Environment.SpecialFolder.ApplicationData);
-		private static readonly string ExiledPath = System.IO.Path.Combine(AppData, "EXILED");
-		private static readonly string Path = System.IO.Path.Combine(ExiledPath, $"{ServerStatic.ServerPort}-config.yml");
->>>>>>> 16f3893c
 		public static void EntryPointForLoader()
 		{
 			Log.Info($"Initializing Mod Loader");
 
-<<<<<<< HEAD
 			if (!File.Exists(PluginManager.ConfigsPath))
 				File.Create(PluginManager.ConfigsPath).Close();
 
 			Plugin.Config = new YamlConfig(PluginManager.ConfigsPath);
-=======
-			if (!File.Exists(Path))
-				File.Create(Path).Close();
-			Plugin.Config = new YamlConfig(Path);
->>>>>>> 16f3893c
 			Log.debug = Plugin.Config.GetBool("exiled_debug", false);
 
 			CustomNetworkManager.Modded = true;
