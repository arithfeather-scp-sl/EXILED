--- conflicted
+++ resolved
@@ -43,13 +43,6 @@
     <Reference Include="Assembly-CSharp-firstpass, Version=0.0.0.0, Culture=neutral, PublicKeyToken=null">
       <HintPath>..\References\Assembly-CSharp-firstpass.dll</HintPath>
     </Reference>
-<<<<<<< HEAD
-    <Reference Include="Assembly-CSharp_public, Version=0.0.0.0, Culture=neutral, processorArchitecture=MSIL">
-      <SpecificVersion>False</SpecificVersion>
-      <HintPath>..\Resources\Assembly-CSharp_public.dll</HintPath>
-    </Reference>
-=======
->>>>>>> 87c3da09
     <Reference Include="Mirror, Version=0.0.0.0, Culture=neutral, PublicKeyToken=null">
       <HintPath>..\..\References\Mirror.dll</HintPath>
     </Reference>
@@ -98,8 +91,8 @@
     <Compile Include="ApiObjects\AmmoType.cs" />
     <Compile Include="ApiObjects\GlobalBadge.cs" />
     <Compile Include="ApiObjects\Room.cs" />
+    <Compile Include="ApiObjects\ZoneType.cs" />
     <Compile Include="ApiObjects\Side.cs" />
-    <Compile Include="ApiObjects\ZoneType.cs" />
     <Compile Include="Attributes\SkipAutoHarmonyAttribute.cs" />
     <Compile Include="Extensions\Cassie.cs" />
     <Compile Include="Extensions\Item.cs" />
