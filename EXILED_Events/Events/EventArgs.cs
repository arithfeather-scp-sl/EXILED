--- conflicted
+++ resolved
@@ -24,16 +24,6 @@
 		public double Fuse { get; set; }
 	}
 
-<<<<<<< HEAD
-	public class SCP914UpgradeEvent : EventArgs
-	{
-		public bool Allow;
-		public Scp914.Scp914Machine Machine;
-		public List<ReferenceHub> Players;
-		public List<Pickup> Items;
-		public Scp914.Scp914Knob KnobSetting;
-	}
-=======
     public class Scp914UpgradeEvent : EventArgs
     {
 	    public bool Allow { get; set; }
@@ -42,7 +32,6 @@
         public List<Pickup> Items { get; set; }
         public Scp914Knob KnobSetting { get; set; }
     }
->>>>>>> 16f3893c
 
 	public class SetClassEvent : EventArgs
 	{
@@ -50,19 +39,6 @@
 		public RoleType Role { get; set; }
 	}
 
-<<<<<<< HEAD
-	public class StartItemsEvent : EventArgs
-	{
-		public ReferenceHub Player { get; set; }
-		public RoleType Role { get; set; }
-		public List<ItemType> StartItems { get; set; }
-	}
-
-	public class PlayerHurtEvent : EventArgs
-	{
-		private PlayerStats.HitInfo info;
-		public ReferenceHub Player { get; set; }
-=======
     public class StartItemsEvent : EventArgs
     {
         public ReferenceHub Player { get; internal set; }
@@ -74,7 +50,6 @@
     {
 	    private PlayerStats.HitInfo info;
 		public ReferenceHub Player { get; internal set; }
->>>>>>> 16f3893c
 		public ReferenceHub Attacker { get; set; }
 		private DamageTypes.DamageType damageType = DamageTypes.None;
 
@@ -108,11 +83,7 @@
 		}
 
 		public PlayerStats.HitInfo Info
-<<<<<<< HEAD
-		{
-=======
 		{ 
->>>>>>> 16f3893c
 			get => info;
 			set
 			{
@@ -131,12 +102,8 @@
 
 	public class TriggerTeslaEvent : EventArgs
 	{
-<<<<<<< HEAD
-		public ReferenceHub Player { get; set; }
+		public ReferenceHub Player { get; internal set; }
 		public bool IsInHurtingRange { get; internal set; }
-=======
-		public ReferenceHub Player { get; internal set; }
->>>>>>> 16f3893c
 		public bool Triggerable { get; set; }
 	}
 
@@ -149,14 +116,9 @@
 
 	public class MedicalItemEvent : EventArgs
 	{
-<<<<<<< HEAD
-		public ReferenceHub Player { get; set; }
-		public ItemType Item { get; set; }
+		public ReferenceHub Player { get; internal set; }
+		public ItemType Item { get; internal set; }
 		public float Cooldown { get; set; }
-=======
-		public ReferenceHub Player { get; internal set; }
-		public ItemType Item { get; internal set; }
->>>>>>> 16f3893c
 		public bool Allow { get; set; }
 	}
 
@@ -214,22 +176,9 @@
 
 	public class LockerInteractionEvent : EventArgs
 	{
-<<<<<<< HEAD
-		public readonly ReferenceHub Player;
-		public readonly Locker Locker;
-		public readonly int LockerId;
-		//Shoud be put as a properties and not in the constructor
-		public LockerInteractionEvent(ReferenceHub player, Locker locker, int lockerId)
-		{
-			Player = player;
-			Locker = locker;
-			LockerId = lockerId;
-		}
-=======
 		public ReferenceHub Player { get; internal set; }
 		public Locker Locker { get; internal set; }
 		public int LockerId { get; internal set; }
->>>>>>> 16f3893c
 		public bool Allow { get; set; }
 	}
 
@@ -246,19 +195,9 @@
 
 	public class ConsoleCommandEvent : EventArgs
 	{
-<<<<<<< HEAD
-		public ConsoleCommandEvent(bool encrypted)
-		{
-			Encrypted = encrypted;
-		}
-
-		public ReferenceHub Player { get; set; }
-		public string Command { get; set; }
-=======
 		public ConsoleCommandEvent(bool encrypted) => Encrypted = encrypted;
 		public ReferenceHub Player { get; internal set; }
 		public string Command { get; internal set; }
->>>>>>> 16f3893c
 		public string ReturnMessage { get; set; }
 		public bool Encrypted { get; private set; }
 		public string Color { get; set; }
@@ -362,28 +301,12 @@
 
 	public class LateShootEvent : EventArgs
 	{
-<<<<<<< HEAD
-		public GameObject Target;
-		public ReferenceHub Shooter;
-		public float Damage;
-		public bool Allow;
+		public GameObject Target { get; internal set; };
+		public ReferenceHub Shooter { get; internal set; };
+		public float Damage { get; set; };
+		public bool Allow { get; set; };
 		public string HitboxType { get; internal set; }
-		public float Distance;
-	}
-
-	public class ShootEvent : EventArgs
-	{
-		public ReferenceHub Shooter { get; set; }
-		public GameObject Target { get; set; }
-		public bool Allow { get; set; }
-		public Vector3 TargetPos;
-	}
-=======
-		public GameObject Target { get; internal set; }
-		public ReferenceHub Shooter { get; internal set; }
-		public float Damage { get; set; }
-		public bool Allow { get; set; }
-		public float Distance { get; set; }
+		public float Distance { get; set; };
 	}
 
     public class ShootEvent : EventArgs
@@ -391,9 +314,8 @@
 	    public ReferenceHub Shooter { get; internal set; }
 	    public GameObject Target { get; internal set; }
 	    public bool Allow { get; set; }
-	    public Vector3 TargetPos { get; set; }
-    }
->>>>>>> 16f3893c
+	    public Vector3 TargetPosition { get; set; }
+    }
 
 	public class Scp106TeleportEvent : EventArgs
 	{
@@ -457,13 +379,8 @@
 
 				duration = value;
 			}
-<<<<<<< HEAD
-
-=======
->>>>>>> 16f3893c
 			get => duration;
 		}
-
 		public string UserId
 		{
 			set
@@ -478,13 +395,8 @@
 
 				userId = value;
 			}
-<<<<<<< HEAD
-
-=======
->>>>>>> 16f3893c
 			get => userId;
 		}
-
 		public bool Allow
 		{
 			set
@@ -497,13 +409,8 @@
 
 				allow = value;
 			}
-<<<<<<< HEAD
-
-=======
->>>>>>> 16f3893c
 			get => allow;
 		}
-
 		public ReferenceHub BannedPlayer
 		{
 			set
@@ -515,7 +422,6 @@
 				bannedPlayer = value;
 			}
 			get => bannedPlayer;
-<<<<<<< HEAD
 		}
 		public ReferenceHub Issuer
 		{
@@ -528,8 +434,6 @@
 				issuer = value;
 			}
 			get => issuer;
-=======
->>>>>>> 16f3893c
 		}
 		
 		private void LogBanChange(string msg)
@@ -541,11 +445,8 @@
 			{
 				Log.Warn($"[ANTI-BACKDOOR]: {msg} - {time}");
 			}
-<<<<<<< HEAD
 
 			ServerLogs._write = true;
-=======
->>>>>>> 16f3893c
 		}
 	}
 
@@ -608,48 +509,47 @@
 		public bool Allow { get; set; }
 	}
 
-<<<<<<< HEAD
-	public class SyncDataEvent : EventArgs
-	{
-		public ReferenceHub Player;
-		public int State;
-		public Vector2 v2;
-		public bool Allow { get; set; }
-	}
-
-	public class WarheadKeycardAccessEvent : EventArgs
-	{
-		public ReferenceHub Player;
-		public bool Allow;
-		public string RequiredPerms;
-	}
-
-	public class Scp079ExpGainEvent : EventArgs
-	{
-		public ReferenceHub Player;
-		public bool Allow;
-		public ExpGainType GainType;
-		public float Amount;
-	}
-
-	public class Scp079LvlGainEvent : EventArgs
-	{
-		public ReferenceHub Player;
-		public bool Allow;
-		public int OldLvl;
-		public int NewLvl;
-	}
-
-	public class WarheadCancelEvent : EventArgs
-	{
-		public ReferenceHub Player;
-		public bool Allow;
-	}
+    public class SyncDataEvent : EventArgs
+    {
+        public ReferenceHub Player { get; internal set; }
+        public int CurrentAnimation { get; set; }
+        public Vector2 Speed { get; set; }
+        public bool Allow { get; set; }
+    }
+
+    public class WarheadKeycardAccessEvent : EventArgs
+    {
+	    public ReferenceHub Player { get; internal set; }
+	    public bool Allow { get; set; }
+	    public List<string> RequiredPermissions { get; set; }
+    }
+
+    public class Scp079ExpGainEvent : EventArgs
+    {
+	    public ReferenceHub Player { get; internal set; }
+	    public bool Allow { get; set; }
+	    public ExpGainType GainType { get; set; }
+	    public float Amount { get; set; }
+    }
+
+    public class Scp079LvlGainEvent : EventArgs
+    {
+	    public ReferenceHub Player { get; internal set; }
+	    public bool Allow { get; set; }
+	    public int OldLvl { get; internal set; }
+	    public int NewLvl { get; set; }
+    }
+
+    public class WarheadCancelEvent : EventArgs
+    {
+	    public ReferenceHub Player { get; internal set; }
+	    public bool Allow { get; set; }
+    }
 
 	public class WarheadStartEvent : EventArgs
 	{
 		public ReferenceHub Player { get; internal set; }
-		public bool Allow;
+		public bool Allow { get; set; };
 	}
 
 	public class ItemChangedEvent : EventArgs
@@ -751,54 +651,4 @@
 		public int Type { get; set; }
 		public bool Allow { get; set; }
 	}
-=======
-    public class SyncDataEvent : EventArgs
-    {
-        public ReferenceHub Player { get; internal set; }
-        public int State { get; set; }
-        public Vector2 V2 { get; set; }
-        public bool Allow { get; set; }
-    }
-
-    public class WarheadKeycardAccessEvent : EventArgs
-    {
-	    public ReferenceHub Player { get; internal set; }
-	    public bool Allow { get; set; }
-	    public string RequiredPerms { get; set; }
-    }
-
-    public class Scp079ExpGainEvent : EventArgs
-    {
-	    public ReferenceHub Player { get; internal set; }
-	    public bool Allow { get; set; }
-	    public ExpGainType GainType { get; set; }
-	    public float Amount { get; set; }
-    }
-
-    public class Scp079LvlGainEvent : EventArgs
-    {
-	    public ReferenceHub Player { get; internal set; }
-	    public bool Allow { get; set; }
-	    public int OldLvl { get; internal set; }
-	    public int NewLvl { get; set; }
-    }
-
-    public class WarheadCancelEvent : EventArgs
-    {
-	    public ReferenceHub Player { get; internal set; }
-	    public bool Allow { get; set; }
-    }
-
-    public class WarheadStartEvent : EventArgs
-    {
-	    public bool Allow { get; set; }
-    }
-
-    public class ItemChangedEvent : EventArgs
-    {
-        public ReferenceHub Player { get; internal set; }
-        public Inventory.SyncItemInfo OldItem { get; internal set; }
-        public Inventory.SyncItemInfo NewItem { get; set; }
-    }
->>>>>>> 16f3893c
 }