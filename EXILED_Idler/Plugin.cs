﻿using EXILED;
using System;
using System.Threading;
using UnityEngine;
using Exception = Mono.WebBrowser.Exception;

namespace EXILED_Idler
{
	public class Plugin : EXILED.Plugin
	{
		private static Thread _thread;

		public static DateTime LastActive;

		public static bool WasLastCheckIdle;
		public static bool IdleSent;

<<<<<<< HEAD
=======
		public override string GetName { get; } = "EXILED Idler";
		public override string ConfigPrefix { get; } = "exiled_";

>>>>>>> 16f3893c
		public override void OnEnable()
		{
			_thread = new Thread(DoIdleCheck);
			_thread.Start();

			Events.PreAuthEvent += OnPreAuthEvent;
		}

		private void OnPreAuthEvent(PreAuthEvent ev)
		{
			if (WasLastCheckIdle)
				Log.Info("Server process resuming..");

			WasLastCheckIdle = false;
			LastActive = DateTime.UtcNow;
		}

		public override void OnDisable() => _thread = null;

		public override void OnReload()
		{

		}

<<<<<<< HEAD
		public override string getName => "EXILED_Idler";
=======
		public override void ReloadConfig()
		{
			
		}
>>>>>>> 16f3893c

		public static void DoIdleCheck()
		{
			while (_thread != null)
			{
				try
				{
					bool idle = IsServerIdle();

					if (idle && !WasLastCheckIdle)
					{
						LastActive = DateTime.UtcNow;
						Log.Info("The server is now idle..");
					}

					if (idle && WasLastCheckIdle && LastActive != null && DateTime.UtcNow.Subtract(LastActive).TotalMinutes > 3)
					{
						if (!IdleSent)
						{
							Log.Info("The server is now idle..!");
							IdleSent = true;
						}

						Time.timeScale = 0.01f;
						Application.targetFrameRate = 1;
					}

					if (!idle || (LastActive != null && DateTime.UtcNow.Subtract(LastActive).TotalMinutes < 1))
					{
						Time.timeScale = 1f;
						Application.targetFrameRate = 60;
						Log.Debug("The server is no longer idle.");
						IdleSent = false;
					}

					WasLastCheckIdle = idle;
				}
				catch (Exception e)
				{
					Log.Error(e.ToString());
				}

				Thread.Sleep(5000);
			}
		}


		public static bool IsServerIdle()
		{
			lock (PlayerManager.players)
			{
				if (PlayerManager.players.Count == 0)
					return true;
			}

			return false;
		}
	}
}<|MERGE_RESOLUTION|>--- conflicted
+++ resolved
@@ -15,12 +15,9 @@
 		public static bool WasLastCheckIdle;
 		public static bool IdleSent;
 
-<<<<<<< HEAD
-=======
 		public override string GetName { get; } = "EXILED Idler";
 		public override string ConfigPrefix { get; } = "exiled_";
 
->>>>>>> 16f3893c
 		public override void OnEnable()
 		{
 			_thread = new Thread(DoIdleCheck);
@@ -45,14 +42,10 @@
 
 		}
 
-<<<<<<< HEAD
-		public override string getName => "EXILED_Idler";
-=======
 		public override void ReloadConfig()
 		{
 			
 		}
->>>>>>> 16f3893c
 
 		public static void DoIdleCheck()
 		{
